import logging
import os
import tempfile
<<<<<<< HEAD
import pytest

from leakpro.reporting.report_handler import ReportHandler

@pytest.fixture
def temp_dir():
    """Fixture for creating and cleaning a temporary directory."""
    dir = tempfile.TemporaryDirectory()
    yield dir
    dir.cleanup()

@pytest.fixture
def logger(mocker):
    """Fixture for setting up a mocked logger."""
    mock_logger = mocker.MagicMock(spec=logging.Logger)
    mock_logger.name = "test_logger"
    return mock_logger

@pytest.fixture
def report_handler(temp_dir, logger):
    """Fixture for initializing ReportHandler."""
    return ReportHandler(report_dir=temp_dir.name, logger=logger)

def test_report_handler_initialization(report_handler, temp_dir):
    """Test the initialization of ReportHandler."""
    assert report_handler is not None
    assert report_handler.report_dir == temp_dir.name
    assert isinstance(report_handler.logger, logging.Logger)

    types = ["MIAResult", "GIAResults", "SinglingOutResults", "InferenceResults", "LinkabilityResults"]
    # ensure all types are in the leakpro_types
    assert all(_type in types for _type in report_handler.leakpro_types)
    # ensure all types are initialized to False
    assert all(not report_handler.pdf_results[key] for key in report_handler.leakpro_types)
    # ensure all types are in the global namespace
    assert all(_type in globals() for _type in types)

def test_init_pdf(report_handler):
    """Test the initialization method of the ReportHandler."""
    if hasattr(report_handler, "latex_content"):
        raise AssertionError
    report_handler._init_pdf()
    assert "documentclass" in report_handler.latex_content
    assert "begin" in report_handler.latex_content

def test_compile_pdf(report_handler):
    """Test PDF compilation."""
    report_handler._init_pdf()
    report_handler._compile_pdf(install_flag=True)

    assert "end" in report_handler.latex_content
    assert os.path.isfile(f"{report_handler.report_dir}/LeakPro_output.tex")
    assert os.path.isfile("./LeakPro_output.pdf")

def test_get_all_attacknames(report_handler, mocker):
    """Test retrieval of all attack names."""
    result_mock_1 = mocker.MagicMock(resultname="Attack1")
    result_mock_2 = mocker.MagicMock(resultname="Attack2")
    report_handler.results = [result_mock_1, result_mock_2, result_mock_1]

    attack_names = report_handler._get_all_attacknames()

    assert attack_names == ["Attack1", "Attack2"]

def test_get_results_of_name(report_handler, mocker):
    """Test retrieval of all attack names."""
    result_mock_1 = mocker.MagicMock(resultname="Attack1")
    result_mock_2 = mocker.MagicMock(resultname="Attack2")
    result_mock_3 = mocker.MagicMock(resultname="Attack2")
    result_mock_4 = mocker.MagicMock(resultname="Attack3")
    result_mock_5 = mocker.MagicMock(resultname="Attack3")
    result_mock_6 = mocker.MagicMock(resultname="Attack3")

    report_handler.results = [result_mock_1, result_mock_2, result_mock_3,
                               result_mock_4, result_mock_5, result_mock_6]

    assert len(report_handler._get_results_of_name(report_handler.results, "Attack1")) == 1
    assert len(report_handler._get_results_of_name(report_handler.results, "Attack2")) == 2
    assert len(report_handler._get_results_of_name(report_handler.results, "Attack3")) == 3
=======
from pytest_mock import MockerFixture

from leakpro.reporting.report_handler import ReportHandler
from leakpro.utils.import_helper import Self


class TestReportHandler:
    """Test class of the ReportHandler."""

    def setup_method(self:Self) -> None:
        """Set up temporary directory and logger for ReportHandler."""
        self.temp_dir = tempfile.TemporaryDirectory()
        self.logger = logging.getLogger("test_logger")
        self.logger.setLevel(logging.INFO)
        self.report_handler = ReportHandler(report_dir=self.temp_dir.name, logger=self.logger)

    def teardown_method(self:Self) -> None:
        """Clean up temporary directory."""
        self.temp_dir.cleanup()

    def test_report_handler_initialization(self:Self) -> None:
        """Test the initialization of ReportHandler."""
        assert self.report_handler is not None
        assert self.report_handler.report_dir == self.temp_dir.name
        assert isinstance(self.report_handler.logger, logging.Logger)

        types = ["MIAResult", "GIAResults", "SinglingOutResults", "InferenceResults", "LinkabilityResults"]
        assert False not in [_type in types for _type in self.report_handler.leakpro_types]
        assert True not in [bool(self.report_handler.pdf_results[key]) for key in self.report_handler.leakpro_types]

    def test_init_pdf(self:Self) -> None:
        """Test the initialization method of the ReportHandler."""

        if hasattr(self.report_handler, "latex_content"):
            raise AssertionError

        self.report_handler._init_pdf()
        assert "documentclass" in self.report_handler.latex_content
        assert "begin" in self.report_handler.latex_content

    def test_compile_pdf(self:Self) -> None:
        """Test PDF compilation."""

        self.report_handler._init_pdf()
        assert ("documentclass" and "begin") in self.report_handler.latex_content

        self.report_handler._compile_pdf()
        assert "end" in self.report_handler.latex_content
        assert os.path.isfile(f"{self.report_handler.report_dir}/LeakPro_output.tex")
>>>>>>> 1f3e7470
<|MERGE_RESOLUTION|>--- conflicted
+++ resolved
@@ -1,8 +1,7 @@
 import logging
 import os
 import tempfile
-<<<<<<< HEAD
-import pytest
+from pytest_mock import MockerFixture
 
 from leakpro.reporting.report_handler import ReportHandler
 
@@ -13,23 +12,19 @@
     yield dir
     dir.cleanup()
 
-@pytest.fixture
-def logger(mocker):
-    """Fixture for setting up a mocked logger."""
-    mock_logger = mocker.MagicMock(spec=logging.Logger)
-    mock_logger.name = "test_logger"
-    return mock_logger
+class TestReportHandler:
+    """Test class of the ReportHandler."""
 
-@pytest.fixture
-def report_handler(temp_dir, logger):
-    """Fixture for initializing ReportHandler."""
-    return ReportHandler(report_dir=temp_dir.name, logger=logger)
+    def setup_method(self:Self) -> None:
+        """Set up temporary directory and logger for ReportHandler."""
+        self.temp_dir = tempfile.TemporaryDirectory()
+        self.logger = logging.getLogger("test_logger")
+        self.logger.setLevel(logging.INFO)
+        self.report_handler = ReportHandler(report_dir=self.temp_dir.name, logger=self.logger)
 
-def test_report_handler_initialization(report_handler, temp_dir):
-    """Test the initialization of ReportHandler."""
-    assert report_handler is not None
-    assert report_handler.report_dir == temp_dir.name
-    assert isinstance(report_handler.logger, logging.Logger)
+    def teardown_method(self:Self) -> None:
+        """Clean up temporary directory."""
+        self.temp_dir.cleanup()
 
     types = ["MIAResult", "GIAResults", "SinglingOutResults", "InferenceResults", "LinkabilityResults"]
     # ensure all types are in the leakpro_types
@@ -39,13 +34,9 @@
     # ensure all types are in the global namespace
     assert all(_type in globals() for _type in types)
 
-def test_init_pdf(report_handler):
-    """Test the initialization method of the ReportHandler."""
-    if hasattr(report_handler, "latex_content"):
-        raise AssertionError
-    report_handler._init_pdf()
-    assert "documentclass" in report_handler.latex_content
-    assert "begin" in report_handler.latex_content
+        types = ["MIAResult", "GIAResults", "SinglingOutResults", "InferenceResults", "LinkabilityResults"]
+        assert False not in [_type in types for _type in self.report_handler.leakpro_types]
+        assert True not in [bool(self.report_handler.pdf_results[key]) for key in self.report_handler.leakpro_types]
 
 def test_compile_pdf(report_handler):
     """Test PDF compilation."""
@@ -64,71 +55,9 @@
 
     attack_names = report_handler._get_all_attacknames()
 
-    assert attack_names == ["Attack1", "Attack2"]
-
-def test_get_results_of_name(report_handler, mocker):
-    """Test retrieval of all attack names."""
-    result_mock_1 = mocker.MagicMock(resultname="Attack1")
-    result_mock_2 = mocker.MagicMock(resultname="Attack2")
-    result_mock_3 = mocker.MagicMock(resultname="Attack2")
-    result_mock_4 = mocker.MagicMock(resultname="Attack3")
-    result_mock_5 = mocker.MagicMock(resultname="Attack3")
-    result_mock_6 = mocker.MagicMock(resultname="Attack3")
-
-    report_handler.results = [result_mock_1, result_mock_2, result_mock_3,
-                               result_mock_4, result_mock_5, result_mock_6]
-
-    assert len(report_handler._get_results_of_name(report_handler.results, "Attack1")) == 1
-    assert len(report_handler._get_results_of_name(report_handler.results, "Attack2")) == 2
-    assert len(report_handler._get_results_of_name(report_handler.results, "Attack3")) == 3
-=======
-from pytest_mock import MockerFixture
-
-from leakpro.reporting.report_handler import ReportHandler
-from leakpro.utils.import_helper import Self
-
-
-class TestReportHandler:
-    """Test class of the ReportHandler."""
-
-    def setup_method(self:Self) -> None:
-        """Set up temporary directory and logger for ReportHandler."""
-        self.temp_dir = tempfile.TemporaryDirectory()
-        self.logger = logging.getLogger("test_logger")
-        self.logger.setLevel(logging.INFO)
-        self.report_handler = ReportHandler(report_dir=self.temp_dir.name, logger=self.logger)
-
-    def teardown_method(self:Self) -> None:
-        """Clean up temporary directory."""
-        self.temp_dir.cleanup()
-
-    def test_report_handler_initialization(self:Self) -> None:
-        """Test the initialization of ReportHandler."""
-        assert self.report_handler is not None
-        assert self.report_handler.report_dir == self.temp_dir.name
-        assert isinstance(self.report_handler.logger, logging.Logger)
-
-        types = ["MIAResult", "GIAResults", "SinglingOutResults", "InferenceResults", "LinkabilityResults"]
-        assert False not in [_type in types for _type in self.report_handler.leakpro_types]
-        assert True not in [bool(self.report_handler.pdf_results[key]) for key in self.report_handler.leakpro_types]
-
-    def test_init_pdf(self:Self) -> None:
-        """Test the initialization method of the ReportHandler."""
-
-        if hasattr(self.report_handler, "latex_content"):
-            raise AssertionError
-
-        self.report_handler._init_pdf()
-        assert "documentclass" in self.report_handler.latex_content
-        assert "begin" in self.report_handler.latex_content
-
-    def test_compile_pdf(self:Self) -> None:
-        """Test PDF compilation."""
-
         self.report_handler._init_pdf()
         assert ("documentclass" and "begin") in self.report_handler.latex_content
 
         self.report_handler._compile_pdf()
         assert "end" in self.report_handler.latex_content
-        assert os.path.isfile(f"{self.report_handler.report_dir}/LeakPro_output.tex")
->>>>>>> 1f3e7470
+        assert os.path.isfile(f"{self.report_handler.report_dir}/LeakPro_output.tex")