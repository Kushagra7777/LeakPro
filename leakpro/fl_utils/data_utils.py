--- conflicted
+++ resolved
@@ -1,33 +1,14 @@
 """Util functions relating to data."""
 from abc import ABC, abstractmethod
-<<<<<<< HEAD
-from torch import Tensor, cat, mean, randn, std, tensor
-from torch.utils.data import DataLoader, Dataset, TensorDataset
-import torch
-import numpy as np
-import copy
-from data.data import pre_process_data, Dataset, LabelSet, TrainingBatch
-
-
-class GiaDataModalityExtension(ABC):
-    @abstractmethod
-    def get_at_data():
-=======
 from copy import deepcopy
 
 import torch
-from torch import Tensor, cat, mean, randn, std
-from torch.utils.data import DataLoader, Dataset
-
-from leakpro.utils.import_helper import Any, Self
-
 
 class GiaDataModalityExtension(ABC):
     """Abstract class for data modality extensions for GIA."""
 
     @abstractmethod
     def get_at_data() -> Tensor:
->>>>>>> 4b006e0e
         """Get a dataloader mimicing the shape of the original data used for recreating."""
         pass
 
@@ -44,11 +25,7 @@
         labels = tensor(labels)
         reconstruction_dataset = TensorDataset(reconstruction, labels)
         reconstruction_loader = DataLoader(reconstruction_dataset, batch_size=32, shuffle=True)
-<<<<<<< HEAD
-        return reconstruction, reconstruction_loader
-=======
         return reconstruction, labels, reconstruction_loader
->>>>>>> 4b006e0e
     
 class GiaNERExtension(GiaDataModalityExtension):
     
@@ -73,11 +50,6 @@
             # make tokens with labels != 0 trainable
             mask = torch.zeros_like(d.embedding)
             mask[ind] = 1 
-<<<<<<< HEAD
-            print("mask shape: ", mask.shape)
-            print("mask sum: ", torch.sum(mask))
-=======
->>>>>>> 4b006e0e
             #d.embedding = PartialTrainableTensor.apply(d.embedding, mask).detach().requires_grad_(True)
             def mask_grad(grad):
                 return grad * mask  # Apply the mask to the gradient
@@ -90,51 +62,9 @@
         reconstruction_loader = DataLoader(reconstruction_dataset, collate_fn=TrainingBatch, batch_size=1, shuffle=False)
         return reconstruction, reconstruction_loader
 
-<<<<<<< HEAD
 class ReconstructionDataset(Dataset):
     def __init__(self, reconstruction: torch.Tensor, labels: list):
         # Save the global tensor and labels.
-        self.reconstruction = reconstruction
-        self.labels = labels
-
-    def __len__(self):
-        return self.reconstruction.size(0)
-
-    def __getitem__(self, index):
-        # Return just the index (and corresponding label)
-        return index, self.labels[index]
-
-class GiaImageDetectionExtension(GiaDataModalityExtension):
-
-    def get_at_data(self, client_loader: DataLoader) -> DataLoader:
-        """DataLoader with random noise images of the same shape as the client_loader's dataset, using the same COCO labels."""
-        img_shape = client_loader.dataset[0][0].shape
-        num_images = len(client_loader.dataset)
-        reconstruction = randn((num_images, *img_shape))  # Random noise images
-        labels = []
-        for _, label in client_loader:
-            labels.append(label)
-        reconstruction_dataset = ReconstructionDataset(reconstruction, labels) #list(zip(reconstruction, labels))
-=======
-class CustomTensorDataset(Dataset):
-    """Custom generic tensor dataset."""
-
-    def __init__(self:Self, reconstruction: torch.Tensor, labels: list) -> None:
-        self.reconstruction = reconstruction
-        self.labels = labels
-
-    def __len__(self: Self) -> int:
-        """Dataset length."""
-        return self.reconstruction.size(0)
-
-    def __getitem__(self: Self, index: int) -> tuple[Tensor, Any]:
-        """Get item from index."""
-        return self.reconstruction[index], self.labels[index]
-
-class CustomYoloTensorDataset(Dataset):
-    """Custom generic tensor dataset."""
-
-    def __init__(self:Self, reconstruction: torch.Tensor, labels: list) -> None:
         self.reconstruction = reconstruction
         self.labels = labels
 
@@ -161,16 +91,10 @@
             else:
                 labels.append(deepcopy(label))
         reconstruction_dataset = CustomTensorDataset(reconstruction, labels)
->>>>>>> 4b006e0e
         reconstruction_loader = DataLoader(reconstruction_dataset, batch_size=32, shuffle=True)
 
         return reconstruction, labels, reconstruction_loader
 
-<<<<<<< HEAD
-class GiaTextMaskingExtension(GiaDataModalityExtension):
-    def get_at_data():
-        pass
-=======
 class GiaImageYoloExtension(GiaDataModalityExtension):
     """Image extension for GIA."""
 
@@ -189,7 +113,6 @@
         reconstruction_loader = DataLoader(reconstruction_dataset, batch_size=32, shuffle=True)
 
         return reconstruction, labels, reconstruction_loader
->>>>>>> 4b006e0e
 
 
 def get_meanstd(trainset: Dataset, axis_to_reduce: tuple=(-2,-1)) -> tuple[Tensor, Tensor]:
@@ -199,7 +122,6 @@
     axis_to_reduce += (0,)
     data_mean = mean(cc, dim=axis_to_reduce).tolist()
     data_std = std(cc, dim=axis_to_reduce).tolist()
-<<<<<<< HEAD
     return data_mean, data_std
 
 def get_used_tokens(model, client_gradient) -> np.array:
@@ -214,7 +136,4 @@
         
         diff = np.sum(abs(upd_embedding),0)
         token_used = np.where(diff>0)[0]
-        return token_used
-=======
-    return data_mean, data_std
->>>>>>> 4b006e0e
+        return token_used