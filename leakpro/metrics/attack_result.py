"""Contains the AttackResult class, which stores the results of an attack."""

import json
import os
from collections import defaultdict

import matplotlib.pyplot as plt
import numpy as np
import pandas as pd
import seaborn as sn
from sklearn.metrics import (
    accuracy_score,
    auc,
    confusion_matrix,
    roc_auc_score,
    roc_curve,
)
from torch import Tensor, clamp, stack
from torch.utils.data import DataLoader, Dataset, Subset
from torchvision.utils import save_image

from leakpro.utils.import_helper import Any, List, Self

########################################################################################################################
# METRIC_RESULT CLASS
########################################################################################################################


class AttackResult:
    """Contains results related to the performance of the attack."""

    def __init__(  # noqa: PLR0913
        self:Self,
        predicted_labels: list,
        true_labels: list,
        predictions_proba: List[List[float]] = None,
        signal_values:List[Any]=None,
        threshold: float = None,
    ) -> None:
        """Compute and stores the accuracy, ROC AUC score, and the confusion matrix for a metric.

        Args:
        ----
            metric_id: ID of the metric that was used (c.f. the report_files/explanations.json file).
            predicted_labels: Membership predictions of the metric.
            true_labels: True membership labels used to evaluate the metric.
            predictions_proba: Continuous version of the predicted_labels.
            signal_values: Values of the signal used by the metric.
            threshold: Threshold computed by the metric.

        """
        self.predicted_labels = predicted_labels
        self.true_labels = true_labels
        self.predictions_proba = predictions_proba
        self.signal_values = signal_values
        self.threshold = threshold

        self.accuracy = accuracy_score(y_true=true_labels, y_pred=predicted_labels)

        if self.predictions_proba is None:
            self.roc = roc_curve(y_true=true_labels, y_score=predicted_labels)
        else:
            self.roc = roc_curve(y_true=true_labels, y_score=predictions_proba)

        if self.predictions_proba is None:
            self.roc_auc = roc_auc_score(y_true=true_labels, y_score=predicted_labels)
        else:
            self.roc_auc = roc_auc_score(y_true=true_labels, y_score=predictions_proba)

        self.tn, self.fp, self.fn, self.tp = confusion_matrix(
            y_true=true_labels, y_pred=predicted_labels
        ).ravel()

    def __str__(self:Self) -> str:
        """Return a string describing the metric result."""
        txt = [
            f'{" METRIC RESULT OBJECT ":=^48}',
            f"Accuracy          = {self.accuracy}",
            f"ROC AUC Score     = {self.roc_auc}",
            f"FPR               = {self.fp / (self.fp + self.tn)}",
            f"TN, FP, FN, TP    = {self.tn, self.fp, self.fn, self.tp}",
        ]
        return "\n".join(txt)


class CombinedMetricResult:
    """Contains results related to the performance of the metric. It contains the results for multiple fpr."""

    def __init__(  # noqa: PLR0913
        self:Self,
        predicted_labels: list,
        true_labels: list,
        predictions_proba:list=None,
        signal_values:list=None,
        threshold: list = None,
    )-> None:
        """Compute and store the accuracy, ROC AUC score, and the confusion matrix for a metric.

        Args:
        ----
            predicted_labels: Membership predictions of the metric.
            true_labels: True membership labels used to evaluate the metric.
            predictions_proba: Continuous version of the predicted_labels.
            signal_values: Values of the signal used by the metric.
            threshold: Threshold computed by the metric.

        """
        # TODO REDIFINE THE CLASS SO IT DOSE NOT STORE MATRICIES BUT VECTORS

        self.predicted_labels = predicted_labels
        self.true_labels = true_labels
        self.predictions_proba = predictions_proba
        self.signal_values = signal_values
        self.threshold = threshold
        self.id = None

        self.accuracy = np.mean(predicted_labels == true_labels, axis=1)
        self.tn = np.sum(true_labels == 0) - np.sum(
            predicted_labels[:, true_labels == 0], axis=1
        )
        self.tp = np.sum(predicted_labels[:, true_labels == 1], axis=1)
        self.fp = np.sum(predicted_labels[:, true_labels == 0], axis=1)
        self.fn = np.sum(true_labels == 1) - np.sum(
            predicted_labels[:, true_labels == 1], axis=1
        )
        self.fpr = self.fp / (np.sum(true_labels == 0))
        self.tpr = self.tp / (np.sum(true_labels == 1))
        # In case the fpr are not sorted in ascending order.
        sorted_indices = np.argsort(self.fpr)
        self.fpr = self.fpr[sorted_indices]
        self.tpr = self.tpr[sorted_indices]

        self.roc_auc = auc(self.fpr, self.tpr)

    def _get_primitives(self:Self):
        """Return the primitives of the CombinedMetricResult class."""
        return {"predicted_labels": self.predicted_labels.tolist(),
            "true_labels": self.true_labels.tolist(),
            "predictions_proba": self.predictions_proba.tolist() if isinstance(self.predictions_proba, np.ndarray) else None,
            "signal_values": self.signal_values.tolist() if isinstance(self.signal_values, np.ndarray) else None,
            "threshold": self.threshold.tolist() if isinstance(self.threshold, np.ndarray) else None,
        }

    def save(self:Self, path: str, name: str, config:dict):
        """Save the CombinedMetricResult class to disk."""

        # Primitives are the set of variables to re-create the class from scratch
        primitives = self._get_primitives()

        # Data to be saved
        data = {
            "resulttype": self.__class__.__name__,
            "primitives": primitives,
            "config": config
        }

        # Get the name for the attack configuration
        config_name = get_config_name(config["attack_list"][name])

        # Check if path exists, otherwise create it.
        if not os.path.exists(f"{path}/{name}/{name}{config_name}"):
            os.makedirs(f"{path}/{name}/{name}{config_name}")

        # Save the results to a file
        with open(f"{path}/{name}/{name}{config_name}/data.json", "w") as f:
            json.dump(data, f)

    def __str__(self:Self) -> str:
        """Return a string describing the metric result."""
        txt_list = []
        for idx in range(len(self.accuracy)):
            txt = [
                f'{" METRIC RESULT OBJECT ":=^48}',
                f"Accuracy          = {self.accuracy[idx]}",
                f"ROC AUC Score     = {self.roc_auc}",
                f"FPR               = {self.fp[idx] / (self.fp[idx] + self.tn[idx])}",
                f"TN, FP, FN, TP    = {self.tn[idx], self.fp[idx], self.fn[idx], self.tp[idx]}",
            ]

            txt_list.append("\n".join(txt))
        return "\n\n".join(txt_list)

class MIAResult:
    """Contains results related to the performance of the metric. It contains the results for multiple fpr."""

    def __init__(  # noqa: PLR0913
        self:Self,
        predicted_labels: list=None,
        true_labels: list=None,
        predictions_proba:list=None,
        signal_values:list=None,
        threshold: list = None,
        audit_indices: list = None,
        metadata: dict = None,
        resultname: str = None,
        id: str = None,
        load: bool = False,
    )-> None:
        """Compute and store the accuracy, ROC AUC score, and the confusion matrix for a metric.

        Args:
        ----
            predicted_labels: Membership predictions of the metric.
            true_labels: True membership labels used to evaluate the metric.
            predictions_proba: Continuous version of the predicted_labels.
            signal_values: Values of the signal used by the metric.
            threshold: Threshold computed by the metric.

        """

        self.predicted_labels = predicted_labels
        self.true_labels = true_labels
        self.predictions_proba = predictions_proba
        self.signal_values = signal_values
        self.threshold = threshold
        self.audit_indices = audit_indices
        self.metadata = metadata
        self.resultname = resultname
        self.id = id

        if load:
            return

        self.tn = np.sum(true_labels == 0) - np.sum(
            predicted_labels[:, true_labels == 0], axis=1
        )
        self.tp = np.sum(predicted_labels[:, true_labels == 1], axis=1)
        self.fp = np.sum(predicted_labels[:, true_labels == 0], axis=1)
        self.fn = np.sum(true_labels == 1) - np.sum(
            predicted_labels[:, true_labels == 1], axis=1
        )

        self.fpr = self.fp / (self.fp + self.tn)
        self.tpr = self.tp / (self.tp + self.fn)
        self.roc_auc = auc(self.fpr, self.tpr)

    def load(self, data):
        self.resultname = data["resultname"]
        self.resulttype = data["resulttype"]
        self.tpr = data["tpr"]
        self.fpr = data["fpr"]
        self.roc_auc = data["roc_auc"]
        self.config = data["config"]
        self.fixed_fpr_table = data["fixed_fpr"]
        self.audit_indices = data["audit_indices"]
        self.signal_values = data["signal_values"]
        self.true_labels = data["true_labels"]
        self.threshold = data["threshold"]

    def save(self:Self, path: str, name: str, config:dict = None):
        """Save the MIAResults to disk."""

        print(config)

        result_config = config["attack_list"][name]
        fixed_fpr_table = get_result_fixed_fpr(self.fpr, self.tpr)

        # Get the name for the attack configuration
        config_name = get_config_name(result_config)

        self.id = f"{name}{config_name}"
        save_path = f"{path}/{name}/{self.id}"

        # Data to be saved
        data = {
            "resulttype": self.__class__.__name__,
            "resultname": name,
            "tpr": self.tpr.tolist(),
            "fpr": self.fpr.tolist(),
            "roc_auc": self.roc_auc,
            "config": config,
            "fixed_fpr": fixed_fpr_table,
            "audit_indices": self.audit_indices.tolist(),
            "signal_values": self.signal_values.tolist(),
            "true_labels": self.true_labels.tolist(),
            "threshold": self.threshold.tolist() if self.threshold is not None else None,
            "id": name,
        }

        # Check if path exists, otherwise create it.
        if not os.path.exists(save_path):
            os.makedirs(save_path)

        # Save the results to a file
        with open(f"{save_path}/data.json", "w") as f:
            json.dump(data, f)

        # Create ROC plot for MIAResult
        filename = f"{save_path}/ROC"
        temp_res = MIAResult(load=True)
        temp_res.tpr = self.tpr
        temp_res.fpr = self.fpr
        temp_res.id = self.id
        self.create_plot(results = [temp_res],
                        filename = filename
                        )

        # Create SignalHistogram plot for MIAResult
        filename = f"{save_path}/SignalHistogram.png"
        self.create_signal_histogram(filename = filename,
                                    signal_values = self.signal_values,
                                    true_labels = self.true_labels,
                                    threshold = self.threshold
                                    )

    @classmethod
    def get_strongest(self, results) -> list:
        """Method for selecting the strongest attack."""
        return max((res for res in results), key=lambda d: d.roc_auc)

    def create_signal_histogram(self, filename, signal_values, true_labels, threshold) -> None:

        values = np.array(signal_values).ravel()
        labels = np.array(true_labels).ravel()
        threshold = threshold

        data = pd.DataFrame(
                {
                    "Signal": values,
                    "Membership": ["Member" if y == 1 else "Non-member" for y in labels],
                }
            )

        bin_edges = np.histogram_bin_edges(values, bins=1000)

        histogram = sn.histplot(
            data=data,
            x="Signal",
            hue="Membership",
            element="step",
            kde=True,
            bins = bin_edges
        )

        if threshold is not None and isinstance(threshold, float):
            histogram.axvline(x=threshold, linestyle="--", color="C{}".format(2))
            histogram.text(
                x=threshold - (np.max(values) - np.min(values)) / 30,
                y=0.8,
                s="Threshold",
                rotation=90,
                color="C{}".format(2),
                transform=histogram.get_xaxis_transform(),
            )

        plt.grid()
        plt.xlabel("Signal value")
        plt.ylabel("Number of samples")
        plt.title("Signal histogram")
        plt.savefig(fname=filename, dpi=1000)
        plt.clf()

    def create_plot(self, results, filename = "", save_name = "") -> None:

        # Create plot for results
        reduced_labels = reduce_to_unique_labels(results)
        for res, label in zip(results, reduced_labels):

            plt.fill_between(res.fpr, res.tpr, alpha=0.15)
            plt.plot(res.fpr, res.tpr, label=label)

        # Plot random guesses
        range01 = np.linspace(0, 1)
        plt.plot(range01, range01, "--", label="Random guess")

        # Set plot parameters
        plt.yscale("log")
        plt.xscale("log")
        plt.xlim(left=1e-5)
        plt.ylim(bottom=1e-5)
        plt.tight_layout()
        plt.grid()
        plt.legend(bbox_to_anchor =(0.5,-0.27), loc="lower center")

        plt.xlabel("False positive rate (FPR)")
        plt.ylabel("True positive rate (TPR)")
        plt.title(save_name+"ROC Curve")
        plt.savefig(fname=f"{filename}.png", dpi=1000, bbox_inches="tight")
        plt.clf()

    @classmethod
    def create_results(
            self: Self,
            results: list,
            save_dir: str = "./",
            save_name: str = "foo",
        ):

        filename = f"{save_dir}/{save_name}"

        self.create_plot(results, filename, save_name)

        return self._latex(results, save_name, filename)

    def _latex(self, results, subsection, filename):
        """Latex method for MIAResult."""

        latex_content = ""
        latex_content += f"""
        \\subsection{{{" ".join(subsection.split("_"))}}}
        \\begin{{figure}}[ht]
        \\includegraphics[width=0.8\\textwidth]{{{filename}.png}}
        \\end{{figure}}
        """

        latex_content += """
        \\resizebox{\\linewidth}{!}{%
        \\begin{tabularx}{\\textwidth}{l c l l l l}
        Attack name & attack config & TPR: 1.0\\%FPR & 0.1\\%FPR & 0.01\\%FPR & 0.0\\%FPR \\\\
        \\hline 
        """

        def config_latex_style(config):
            config = " \\\\ ".join(config.split("-")[1:])
            config = "-".join(config.split("_"))
            return f"""\\shortstack{{{config}}}"""

        for res in results:
            config = config_latex_style(res.id)
            latex_content += f"""{"-".join(res.resultname.split("_"))} & {config} & {res.fixed_fpr_table["TPR@1.0%FPR"]} & {res.fixed_fpr_table["TPR@0.1%FPR"]} & {res.fixed_fpr_table["TPR@0.01%FPR"]} & {res.fixed_fpr_table["TPR@0.0%FPR"]} \\\\ \\hline 
            """
        latex_content += """
        \\end{tabularx}
        }
        \\newline
        """
        return latex_content



class GIAResults:
    """Contains results for a GIA attack."""

    def __init__(self: Self, original_data: DataLoader, recreated_data: DataLoader,
                 psnr_score: float, data_mean: float, data_std: float, load: bool) -> None:
        self.original_data = original_data
        self.recreated_data = recreated_data
        self.PSNR_score = psnr_score
        self.data_mean = data_mean
        self.data_std = data_std

        if load:
            return

    def load(self, data):
        self.original = data["original"]
        self.resulttype = data["resulttype"]
        self.recreated = data["recreated"]
        self.id = data["id"]

    def save(self: Self, save_path: str, name: str, config: dict):
        """Save the GIAResults to disk."""

        result_config = config["attack_list"][name]

        # Get the name for the attack configuration
        config_name = get_config_name(result_config)
        self.id = f"{name}{config_name}"
        save_path = f"{save_path}/{name}/{self.id}"

        def extract_tensors_from_subset(dataset: Dataset) -> Tensor:
            all_tensors = []
            if isinstance(dataset, Subset):
                for idx in dataset.indices:
                    all_tensors.append(dataset.dataset[idx][0])

            else:
                for idx in range(len(dataset)):
                    all_tensors.append(dataset[idx][0])
            return stack(all_tensors)

        recreated_data = extract_tensors_from_subset(self.recreated_data.dataset)
        original_data = extract_tensors_from_subset(self.original_data.dataset)

        output_denormalized = clamp(recreated_data * self.data_std + self.data_mean, 0, 1)
<<<<<<< HEAD
        recreated = os.path.join(save_path, "recreated_image.png")
        save_image(output_denormalized, recreated)

        gt_denormalized = clamp(original_data * self.data_std + self.data_mean, 0, 1)
        original = os.path.join(save_path, "original_image.png")
        save_image(gt_denormalized, original)

        # Data to be saved
        data = {
            "resulttype": self.__class__.__name__,
            "original": original,
            "recreated": recreated,
            "id": self.id,
        }

        # Check if path exists, otherwise create it.
        if not os.path.exists(f"{save_path}"):
            os.makedirs(f"{save_path}")

        # Save the results to a file
        with open(f"{save_path}/data.json", "w") as f:
            json.dump(data, f)

        pass

    @classmethod
    def create_result(self: Self, attack_name: str, save_path: str) -> None:
        """Result method for GIA."""

        def _latex(attack_name, original, recreated):
            latex_content = f"""
            \\subsection{{{" ".join(attack_name.split("_"))}}}
            \\begin{{figure}}[ht]
            \\includegraphics[width=0.8\\textwidth]{{{original}}}
            \\caption{{Original}}
            \\end{{figure}}

            \\begin{{figure}}[ht]
            \\includegraphics[width=0.8\\textwidth]{{{recreated}}}
            \\caption{{Original}}
            \\end{{figure}}
            """
            return latex_content

        return _latex(attack_name=attack_name, original=save_path+"recreated_image.png", recreated=save_path+"original_image.png")

class SyntheticResult:
    """Contains results related to the performance of the metric. It contains the results for multiple fpr."""

    def __init__(  # noqa: PLR0913
        self:Self,
        load: bool = False,
    )-> None:
        """Initalze Result method

        Args:
        ----

        """
        # Initialize values to result object
        # self.values = values

        # Have a method to return if the results are to be loaded
        if load:
            return

        # Create some result
        # self.result_values = some_result

    def load(self, data: dict):
        """Load the TEMPLATEResult class to disk."""
        # self.result_values = data["some_result"]
        pass

    def save(self:Self, path: str, name: str, config:dict = None):
        """Save the TEMPLATEResult class to disk."""

        result_config = config["attack_list"][name]

        # Data to be saved
        data = {
            "some_result": self.result_values
        }

        # Get the name for the attack configuration
        config_name = get_config_name(result_config)
        self.id = f"{name}{config_name}"
        save_path = f"{path}/{name}/{self.id}"

        # Check if path exists, otherwise create it.
        if not os.path.exists(f"{save_path}"):
            os.makedirs(f"{save_path}")

        # Save the results to a file
        with open(f"{save_path}/data.json", "w") as f:
            json.dump(data, f)

class TEMPLATEResult:
    """Contains results related to the performance of the metric. It contains the results for multiple fpr."""

    def __init__(  # noqa: PLR0913
        self:Self,
        load: bool = False,
    )-> None:
        """Initalze Result method

        Args:
        ----

        """
        # Initialize values to result object
        # self.values = values

        # Have a method to return if the results are to be loaded
        if load:
            return

        # Create some result
        # self.result_values = some_result

    def load(self, data: dict):
        """Load the TEMPLATEResult class to disk."""
        # self.result_values = data["some_result"]
        pass

    def save(self:Self, path: str, name: str, config:dict = None):
        """Save the TEMPLATEResult class to disk."""

        result_config = config["attack_list"][name]

        # Data to be saved
        data = {
            "some_result": self.result_values
        }

        # Get the name for the attack configuration
        config_name = get_config_name(result_config)
        self.id = f"{name}{config_name}"

        # Check if path exists, otherwise create it.
        if not os.path.exists(f"{path}/{name}/{self.id}"):
            os.makedirs(f"{path}/{name}/{self.id}")

        # Save the results to a file
        with open(f"{path}/{name}/{self.id}/data.json", "w") as f:
            json.dump(data, f)

    @classmethod
    def create_result(self, results):
        """Method for results."""
        def _latex(results):
            """Latex method for TEMPLATEResult"""
            pass
        pass

def get_result_fixed_fpr(fpr, tpr):

    # Function to find TPR at given FPR thresholds
    def find_tpr_at_fpr(fpr_array:np.ndarray, tpr_array:np.ndarray, threshold:float): #-> Optional[str]:
        try:
            # Find the last index where FPR is less than the threshold
            valid_index = np.where(fpr_array < threshold)[0][-1]
            return float(f"{tpr_array[valid_index] * 100:.4f}")
        except IndexError:
            # Return None or some default value if no valid index found
            return "N/A"

    # Compute TPR values at various FPR thresholds
    return {"TPR@1.0%FPR": find_tpr_at_fpr(fpr, tpr, 0.01),
            "TPR@0.1%FPR": find_tpr_at_fpr(fpr, tpr, 0.001),
            "TPR@0.01%FPR": find_tpr_at_fpr(fpr, tpr, 0.0001),
            "TPR@0.0%FPR": find_tpr_at_fpr(fpr, tpr, 0.0)}

def get_config_name(config):
    config = dict(sorted(config.items()))

    exclude = ["attack_data_dir"]

    config_name = ""
    for key, value in zip(list(config.keys()), list(config.values())):
        if key in exclude:
            pass
        elif type(value) is bool:
            config_name += f"-{key}"
        else:
            config_name += f"-{key}={value}"
    return config_name

def reduce_to_unique_labels(results):
    """Reduce very long labels to unique and distinct ones."""
    strings = [res.id for res in results]

    # Dictionary to store name as key and a list of configurations as value
    name_configs = defaultdict(list)

    # Parse each string and store configurations
    for s in strings:
        parts = s.split("-")
        name = parts[0]  # The first part is the name
        config = "-".join(parts[1:]) if len(parts) > 1 else ""  # The rest is the configuration
        name_configs[name].append(config)  # Store the configuration under the name

    def find_common_suffix(configs):
        """Helper function to find the common suffix among multiple configurations"""
        if not configs:
            return ""

        # Split each configuration by "-" and zip them in reverse to compare backwards
        reversed_configs = [config.split("-")[::-1] for config in configs]
        common_suffix = []

        for elements in zip(*reversed_configs):
            if all(e == elements[0] for e in elements):
                common_suffix.append(elements[0])
            else:
                break

        # Return the common suffix as a string, reversed back to normal order
        return "-".join(common_suffix[::-1])

    result = []

    # Process each name and its configurations
    for name, configs in name_configs.items():
        if len(configs) > 1:
            # Find the common suffix for the configurations
            common_suffix = find_common_suffix(configs)

            # Remove the common suffix from each configuration
            trimmed_configs = [config[:-(len(common_suffix) + 1)] if common_suffix and config.endswith(common_suffix) else config for config in configs]

            # Process configurations based on whether they share the same pattern
            for config in trimmed_configs:
                if config:
                    result.append(f"{name}-{config}")
                else:
                    result.append(name)
        else:
            # If only one configuration, just return the string as is
            result.append(f"{name}")

    return result
=======

        os.makedirs(save_path + "/" + attack_name, exist_ok=True)

        save_image(output_denormalized, os.path.join(save_path + "/" + attack_name, "recreated_image.png"))

        gt_denormalized = clamp(original_data * self.data_std + self.data_mean, 0, 1)
        save_image(gt_denormalized, os.path.join(save_path + "/" + attack_name, "original_image.png"))
>>>>>>> 0a6a3702

<|MERGE_RESOLUTION|>--- conflicted
+++ resolved
@@ -473,7 +473,6 @@
         original_data = extract_tensors_from_subset(self.original_data.dataset)
 
         output_denormalized = clamp(recreated_data * self.data_std + self.data_mean, 0, 1)
-<<<<<<< HEAD
         recreated = os.path.join(save_path, "recreated_image.png")
         save_image(output_denormalized, recreated)
 
@@ -716,13 +715,4 @@
             result.append(f"{name}")
 
     return result
-=======
-
-        os.makedirs(save_path + "/" + attack_name, exist_ok=True)
-
-        save_image(output_denormalized, os.path.join(save_path + "/" + attack_name, "recreated_image.png"))
-
-        gt_denormalized = clamp(original_data * self.data_std + self.data_mean, 0, 1)
-        save_image(gt_denormalized, os.path.join(save_path + "/" + attack_name, "original_image.png"))
->>>>>>> 0a6a3702
-
+
