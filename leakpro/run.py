--- conflicted
+++ resolved
@@ -14,13 +14,8 @@
 def run_huang(model: Module, client_data: DataLoader, train_fn: Callable,
                 data_mean:Tensor, data_std: Tensor, config: dict, experiment_name: str = "Huang",
                 path:str = "./leakpro_output/results", save:bool = True) -> None:
-<<<<<<< HEAD
-    """Runs Huang."""
-    attack = Huang(model, client_data, data_mean, data_std, train_fn, config)
-=======
     """Run Huang."""
     attack = Huang(model, client_data, train_fn, data_mean, data_std, config)
->>>>>>> 04337179
     result_gen = attack.run_attack()
     for _, _, result_object in result_gen:
         if result_object is not None:
