--- conflicted
+++ resolved
@@ -4,13 +4,8 @@
 
 from pydantic import BaseModel
 
-<<<<<<< HEAD
-from leakpro.input_handler.minv_handler import MINVHandler
-from leakpro.metrics.attack_result import AttackResult
-=======
 from leakpro.input_handler.abstract_input_handler import AbstractInputHandler
 from leakpro.reporting.minva_result import MinvResult
->>>>>>> f3300328
 from leakpro.signals.signal_extractor import PytorchModel
 from leakpro.utils.import_helper import List, Self, Union
 
@@ -35,11 +30,9 @@
 
     def __init__(
         self:Self,
-<<<<<<< HEAD
-        handler: MINVHandler,
-=======
+
         handler: AbstractInputHandler,
->>>>>>> f3300328
+
     )->None:
         """Initialize the AttackAbstract class.
 
