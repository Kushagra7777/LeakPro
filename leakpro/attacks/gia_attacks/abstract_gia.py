--- conflicted
+++ resolved
@@ -169,15 +169,8 @@
                 logger.info(f"New best loss: {loss_} on round: {i}")
                 validate_tokens(client_loader,self.best_reconstruction,'best.npy')
             if i % 250 == 0:
-<<<<<<< HEAD
-                logger.info(f"Iteration {i}, loss {loss_}")
+                logger.info(f"Iteration {i}, loss {loss}")
                 yield i, i, None#dataloaders_ssim_ignite(client_loader, self.best_reconstruction), None
-=======
-                logger.info(f"Iteration {i}, loss {loss}")
-                self.best_reconstruction = deepcopy(reconstruction_loader)
-                self.best_reconstruction_round = i
-                yield i, dataloaders_ssim_ignite(client_loader, self.best_reconstruction), None
->>>>>>> 4b006e0e
 
         ssim_score = dataloaders_ssim_ignite(client_loader, self.best_reconstruction)
         psnr_score = dataloaders_psnr(client_loader, self.best_reconstruction)
