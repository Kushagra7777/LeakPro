--- conflicted
+++ resolved
@@ -278,15 +278,10 @@
                     predictions = torch.exp(predictions)
                     predictions = predictions/torch.sum(predictions,dim=1, keepdim=True)
 
-<<<<<<< HEAD
-                    COUNT = predictions.shape[0]
-                    y_true = predictions[np.arange(COUNT), y.type(torch.IntTensor)]
-                    predictions[np.arange(COUNT), y.type(torch.IntTensor)] = 0
-=======
                     count = predictions.shape[0]
                     y_true = predictions[np.arange(count), y.type(torch.IntTensor)]
                     predictions[np.arange(count), y.type(torch.IntTensor)] = 0
->>>>>>> 5dd725c2
+                    
                     y_wrong = torch.sum(predictions, dim=1)
                     output_signals = torch.flatten(torch.log(y_true+1e-45) - torch.log(y_wrong+1e-45)).cpu().numpy()
 
