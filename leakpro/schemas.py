--- conflicted
+++ resolved
@@ -2,12 +2,8 @@
 
 from typing import Annotated, Any, Dict, List, Literal, Optional
 
-<<<<<<< HEAD
 import optuna
-from pydantic import BaseModel, Field, field_validator
-=======
 from pydantic import BaseModel, ConfigDict, Field, field_validator
->>>>>>> 559807cb
 from torch.nn import Module
 
 
