--- conflicted
+++ resolved
@@ -6,19 +6,14 @@
       num_shadow_models: 5
       gamma: 1
     # population:
-<<<<<<< HEAD
     lira:
       online: True
       num_shadow_models: 10
       training_data_fraction: 0.6
 
-=======
-    # lira:
-    #   online: False
->>>>>>> b0ae43cd
     # loss_traj:
-    HSJ:
-      verbose: False
+    # HSJ:
+    #   verbose: False
     # yoqo:
 
   output_dir: "./leakpro_output"
