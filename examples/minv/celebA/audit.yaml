
audit:  # Configurations for auditing
  random_seed: 1234  # Integer specifying the random seed
  data_modality: "image" #image, tabular
  attack_list:
    plgmi:
      top_n: 30 # Integer number for indicating the top n classes to select
      n_dis: 5 # Integer number for indicating the number of discriminator updates per generator update
      n_iter: 30000 # Integer number for indicating the iterations for training the GAN
<<<<<<< HEAD
      checkpoint_interval: 10000 # Integer number for indicating the interval for saving the model
=======
>>>>>>> f3300328
      batch_size: 64 # Integer number for indicating batch size for training the GAN
      gen_lr: 0.0002 # Float number for indicating learning rate for training the generator
      dis_lr: 0.0002 # Float number for indicating learning rate for training the discriminator
      gen_beta1: 0.0 # Float number for indicating beta1 for Adam optimizer
      gen_beta2: 0.9 # Float number for indicating beta2 for Adam optimizer
      dis_beta1: 0.0 # Float number for indicating beta1 for Adam optimizer
      dis_beta2: 0.9 # Float number for indicating beta2 for Adam optimizer
      dim_z: &dim_z 128 # Integer number for indicating the dimension of the latent space
      alpha: 0.2 # Float number for indicating the weight of the gradient penalty
      log_interval: 10 # Integer number for indicating the interval for logging the information
      z_optimization_iter: 2000 # Integer number for indicating the iterations for optimizing the latent code
<<<<<<< HEAD
      z_optimization_lr: 0.1 # Float number for indicating the learning rate for optimizing the latent code
=======
      z_optimization_lr: 0.0002 # Float number for indicating the learning rate for optimizing the latent code
>>>>>>> f3300328
      generator:
        module_path: "./utils/generator.py"
        model_class: "ResNetGenerator"
        checkpoint_path: #"gen.pth"
        init_params:
          dim_z: *dim_z
          bottom_width: 4
      discriminator:
        module_path: "./utils/discriminator.py"
        model_class: "SNResNetProjectionDiscriminator"
        checkpoint_path: #"dis.pth"
  reconstruction:
<<<<<<< HEAD
    batch_size: 32 # Integer number for indicating batch size for training the GAN
    num_class_samples: 1 # Number of samples to generate for each class
    num_audited_classes: 200 # Number of classes to audit
    eval_model:
      module_path: "utils/resnet_model.py"
      model_class: "ResNet152" # Class name of the model
      eval_folder: "./target/resnet152" # Path to the model checkpoint
=======
    batch_size: 32 # Integer number for indicating batch size for reconstruction
    num_class_samples: 5 # Number of samples to generate for each class
    num_audited_classes: 100 # Number of classes to audit
>>>>>>> f3300328
    metrics:
      accuracy:
      knn:
      fid:
      save_images:
        n_images: 50 # Number of images to save
        save_dir: "./leakpro_output/results/img" # Directory to save the images

  output_dir: "./leakpro_output"
  attack_type: "minv" #mia, gia

target:
  # Target model path
<<<<<<< HEAD
  module_path: "utils/resnet_model.py"
  model_class: "ResNet152" 
=======
  module_path: "utils/resnet18_model.py"
  model_class: "ResNet18" 
>>>>>>> f3300328
  # Data paths
  target_folder: "./target/resnet152"
  data_path: "./data/celebA_private_data.pkl"
  public_data_path: "./data/celebA_public_data.pkl"

<|MERGE_RESOLUTION|>--- conflicted
+++ resolved
@@ -7,10 +7,7 @@
       top_n: 30 # Integer number for indicating the top n classes to select
       n_dis: 5 # Integer number for indicating the number of discriminator updates per generator update
       n_iter: 30000 # Integer number for indicating the iterations for training the GAN
-<<<<<<< HEAD
       checkpoint_interval: 10000 # Integer number for indicating the interval for saving the model
-=======
->>>>>>> f3300328
       batch_size: 64 # Integer number for indicating batch size for training the GAN
       gen_lr: 0.0002 # Float number for indicating learning rate for training the generator
       dis_lr: 0.0002 # Float number for indicating learning rate for training the discriminator
@@ -22,11 +19,7 @@
       alpha: 0.2 # Float number for indicating the weight of the gradient penalty
       log_interval: 10 # Integer number for indicating the interval for logging the information
       z_optimization_iter: 2000 # Integer number for indicating the iterations for optimizing the latent code
-<<<<<<< HEAD
-      z_optimization_lr: 0.1 # Float number for indicating the learning rate for optimizing the latent code
-=======
-      z_optimization_lr: 0.0002 # Float number for indicating the learning rate for optimizing the latent code
->>>>>>> f3300328
+      z_optimization_lr: 0.1 # Float number for indicating the learning rate for optimizing the la
       generator:
         module_path: "./utils/generator.py"
         model_class: "ResNetGenerator"
@@ -39,7 +32,6 @@
         model_class: "SNResNetProjectionDiscriminator"
         checkpoint_path: #"dis.pth"
   reconstruction:
-<<<<<<< HEAD
     batch_size: 32 # Integer number for indicating batch size for training the GAN
     num_class_samples: 1 # Number of samples to generate for each class
     num_audited_classes: 200 # Number of classes to audit
@@ -47,11 +39,6 @@
       module_path: "utils/resnet_model.py"
       model_class: "ResNet152" # Class name of the model
       eval_folder: "./target/resnet152" # Path to the model checkpoint
-=======
-    batch_size: 32 # Integer number for indicating batch size for reconstruction
-    num_class_samples: 5 # Number of samples to generate for each class
-    num_audited_classes: 100 # Number of classes to audit
->>>>>>> f3300328
     metrics:
       accuracy:
       knn:
@@ -65,13 +52,8 @@
 
 target:
   # Target model path
-<<<<<<< HEAD
   module_path: "utils/resnet_model.py"
   model_class: "ResNet152" 
-=======
-  module_path: "utils/resnet18_model.py"
-  model_class: "ResNet18" 
->>>>>>> f3300328
   # Data paths
   target_folder: "./target/resnet152"
   data_path: "./data/celebA_private_data.pkl"
