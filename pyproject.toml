--- conflicted
+++ resolved
@@ -55,19 +55,6 @@
   "torch", 
   "torchvision", 
   "torchmetrics",
-<<<<<<< HEAD
-=======
-  "dotmap",
-  "loguru",
-  "jinja2",
-  "tqdm",
-  "pyyaml",
-  "numba",
-  "pydantic",
-  "joblib",
-  "pytest",
-  "gdown",
->>>>>>> cfb7dda9
 ]
 
 
